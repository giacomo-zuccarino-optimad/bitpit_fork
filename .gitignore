--- conflicted
+++ resolved
@@ -1,8 +1 @@
-<<<<<<< HEAD
 /build
-.settings
-.cproject
-.project
-=======
-/build
->>>>>>> 11c440b2
