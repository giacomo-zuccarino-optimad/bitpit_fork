/*
 * Class_Local_Tree_2D.tpp
 *
 *  Created on: 18/apr/2014
 *      Author: Marco Cisternino
 */

// =================================================================================== //
// CLASS SPECIALIZATION                                                                //
// =================================================================================== //

template<>
class Class_Local_Tree<2>{
	// ------------------------------------------------------------------------------- //
	// FRIENDSHIPS ------------------------------------------------------------------- //
	template<int dim> friend class Class_Para_Tree;

	// ------------------------------------------------------------------------------- //
	// TYPEDEFS ----------------------------------------------------------------------- //
public:
	typedef vector<Class_Octant<2> > 		OctantsType;
	typedef vector<Class_Intersection<2> > 	IntersectionsType;
	typedef vector<uint32_t>				u32vector;
	typedef vector<vector<uint32_t>	>		u32vector2D;
	typedef vector<vector<uint64_t>	>		u64vector2D;


	// ------------------------------------------------------------------------------- //
	// MEMBERS ----------------------------------------------------------------------- //

private:
	OctantsType					octants;			// Local vector of octants ordered with Morton Number
	OctantsType					ghosts;				// Local vector of ghost octants ordered with Morton Number
	IntersectionsType			intersections_int;	// Local vector of internal intersections ordered with Morton Number of first owner octant
	IntersectionsType			intersections_ghost;// Local vector of intersections internal/ghost ordered with Morton Number of internal owner octant
	IntersectionsType			intersections_bord;	// Local vector of border intersections (twice the sam octant is stored in an intersection)
	u32vector 					pborders;			// Local vector of pborder octants ordered with Morton Number
	Class_Octant<2> 			first_desc;			// First (Morton order) most refined octant possible in local partition
	Class_Octant<2> 			last_desc;			// Last (Morton order) most refined octant possible in local partition
	uint32_t 					size_ghosts;		// Size of vector of ghost octants
	uint8_t						local_max_depth;	// Reached max depth in local tree
public:
	u32vector2D					nodes;				// Local vector of nodes (x,y,z) ordered with Morton Number
	u32vector2D					connectivity;		// Local vector of connectivity (node1, node2, ...) ordered with Morton-order.
													// The nodes are stored as index of vector nodes
	u32vector2D					ghostsnodes;		// Local vector of ghosts nodes (x,y,z) ordered with Morton Number
	u32vector2D					ghostsconnectivity;	// Local vector of ghosts connectivity (node1, node2, ...) ordered with Morton-order.
													// The nodes are stored as index of vector nodes

	// ------------------------------------------------------------------------------- //
	// CONSTRUCTORS ------------------------------------------------------------------ //

public:
	Class_Local_Tree(){
		Class_Octant<2> oct0;
		Class_Octant<2> octf(MAX_LEVEL_2D,0,0);
		Class_Octant<2> octl(MAX_LEVEL_2D,global2D.max_length-1,global2D.max_length-1);
		octants.resize(1);
		octants[0] = oct0;
		first_desc = octf;
		last_desc = octl;
		size_ghosts = 0;
		local_max_depth = 0;

	};
	~Class_Local_Tree(){};

	// ------------------------------------------------------------------------------- //
	// METHODS ----------------------------------------------------------------------- //

	// Basic Get/Set methods --------------------------------------------------------- //

public:
	const Class_Octant<2> &  getFirstDesc() const{
		return first_desc;
	};
	const Class_Octant<2> &  getLastDesc() const{
		return last_desc;
	};
	uint32_t getSizeGhost() const{
		return size_ghosts;
	};
	uint32_t getNumOctants() const{
		return octants.size();
	};
	uint8_t getLocalMaxDepth() const{							// Get max depth reached in local tree
		return local_max_depth;
	};
	uint8_t getMarker(int32_t idx){								// Get refinement/coarsening marker for idx-th octant
		return octants[idx].getMarker();
	};
	bool getBalance(int32_t idx){								// Get if balancing-blocked idx-th octant
		return octants[idx].getNotBalance();
	};

	void setMarker(int32_t idx, int8_t marker){					// Set refinement/coarsening marker for idx-th octant
		octants[idx].setMarker(marker);
	};
	void setBalance(int32_t idx, bool balance){					// Set if balancing-blocked idx-th octant
		octants[idx].setBalance(balance);
	};
	void setFirstDesc(){
		OctantsType::const_iterator firstOctant = octants.begin();
		first_desc = Class_Octant<2>(MAX_LEVEL_2D,firstOctant->x,firstOctant->y);
	};
	void setLastDesc(){
		OctantsType::const_iterator lastOctant = octants.end() - 1;
		uint32_t x,y,delta;
		delta = (uint32_t)pow(2.0,(double)((uint8_t)MAX_LEVEL_2D - lastOctant->level)) - 1;
		x = lastOctant->x + delta;
		y = lastOctant->y + delta;
		last_desc = Class_Octant<2>(MAX_LEVEL_2D,x,y);

	};

	//-------------------------------------------------------------------------------- //
	// Other methods ----------------------------------------------------------------- //

public:
	const Class_Octant<2>&	extractOctant(uint32_t idx) const{
		return octants[idx];
	};

	// =================================================================================== //

	bool refine(){									// Refine local tree: refine one time octants with marker >0

		// Local variables
		vector<uint32_t> last_child_index;
		Class_Octant<2>* children;
		uint32_t idx, nocts, ilastch;
		uint32_t offset = 0, blockidx;
		uint8_t nchm1 = global2D.nchildren-1, ich, iface;
		bool dorefine = false;

		nocts = octants.size();
		for (idx=0; idx<nocts; idx++){
			if(octants[idx].getMarker() > 0 && octants[idx].getLevel() < MAX_LEVEL_2D){
				last_child_index.push_back(idx+nchm1+offset);
				offset += nchm1;
			}
			else{
	//			octants[idx].info[8] = false;
				if (octants[idx].marker > 0){
					octants[idx].marker = 0;
					octants[idx].info[11] = true;
				}
			}
		}
		if (offset > 0){
			octants.resize(octants.size()+offset);
			blockidx = last_child_index[0]-nchm1;
			idx = octants.size();
			ilastch = last_child_index.size()-1;
			while (idx>blockidx){
				idx--;
				// TODO LASTINDEX FARLO ANCHE PER ALTRI REFINE E 3D
				if(idx == last_child_index[ilastch]){
					children = octants[idx-offset].buildChildren();
					for (ich=0; ich<global2D.nchildren; ich++){
						octants[idx-ich] = (children[nchm1-ich]);
					}
					offset -= nchm1;
					idx -= nchm1;
					//Update local max depth
					if (children[0].getLevel() > local_max_depth){
						local_max_depth = children[0].getLevel();
					}
					if (children[0].getMarker() > 0){
						//More Refinement to do
						dorefine = true;
					}
					delete []children;
					if (ilastch != 0){
							ilastch--;
					}
				}
				else {
					octants[idx] = octants[idx-offset];
				}
			}
		}
		octants.shrink_to_fit();
		nocts = octants.size();

		setFirstDesc();
		setLastDesc();

		return dorefine;

	};

	// =================================================================================== //

	bool coarse(){												// Coarse local tree: coarse one time family of octants with marker <0
		// Local variables										// (if at least one octant of family has marker>=0 set marker=0 for the entire family)
		vector<uint32_t> first_child_index;
		Class_Octant<2> father;
		uint32_t ich, nocts, nghosts;
		int32_t idx, idx2;
		uint32_t offset;
		int32_t idx1_gh, idx2_gh;
		uint32_t nidx;
		int8_t markerfather, marker;
		uint8_t nbro, nstart, nend;
		uint8_t nchm1 = global2D.nchildren-1, iface;
		bool docoarse = false;

		//------------------------------------------ //
		// Initialization

		nbro = nstart = nend = 0;
		nidx = offset = 0;

		idx1_gh = idx2_gh = 0;

		nocts   = octants.size();
		size_ghosts = ghosts.size();

		// Init first and last desc (even if already calculated)
		setFirstDesc();
		setLastDesc();

		//------------------------------------------ //

		// Set index for start and end check for ghosts
		if (ghosts.size()){
			while(idx2_gh < size_ghosts && ghosts[idx2_gh].computeMorton() <= last_desc.computeMorton()){
				idx2_gh++;
			}
			idx2_gh = min(int(size_ghosts-1), idx2_gh);
		}

		// Check and coarse internal octants
		for (idx=0; idx<nocts; idx++){
			if(octants[idx].getMarker() < 0 && octants[idx].getLevel() > 0){
				nbro = 0;
				father = octants[idx].buildFather();
				// Check if family is to be coarsened
				for (idx2=idx; idx2<idx+global2D.nchildren; idx2++){
					if (idx2<nocts){
						if(octants[idx2].getMarker() < 0 && octants[idx2].buildFather() == father){
							nbro++;
						}
					}
				}
				if (nbro == global2D.nchildren){
					nidx++;
					first_child_index.push_back(idx);
					idx = idx2-1;
				}
				else{
					if (idx < (nocts>global2D.nchildren)*(nocts-global2D.nchildren)){
						octants[idx].setMarker(0);
						octants[idx].info[11] = true;
					}
				}
			}
//			else{
//	//			octants[idx].info[13] = false;
//			}
		}
		//TODO Da mettere dentro il primo ciclo per renderlo meno costoso
		if (nidx!=0){
			uint32_t nblock = nocts - nidx*nchm1 - nstart;
			nidx = 0;
			for (idx=0; idx<nblock; idx++){
				if (idx+offset == first_child_index[nidx]){
					markerfather = -MAX_LEVEL_2D;
					father = octants[idx+offset].buildFather();
					for (int iii=0; iii<12; iii++){
						father.info[iii] = false;
					}
					for(idx2=0; idx2<global2D.nchildren; idx2++){
						if (markerfather < octants[idx+offset+idx2].getMarker()+1){
							markerfather = octants[idx+offset+idx2].getMarker()+1;
						}
						for (int iii=0; iii<12; iii++){
							father.info[iii] = father.info[iii] || octants[idx+offset+idx2].info[iii];
						}
					}
					father.info[9] = true;
					if (markerfather < 0){
						docoarse = true;
					}
					father.setMarker(markerfather);
					octants[idx] = father;
					offset += nchm1;
					nidx++;
				}
				else{
					octants[idx] = octants[idx+offset];
				}
			}
		}
		octants.resize(nocts-offset);
		octants.shrink_to_fit();
		nocts = octants.size();

		// End on ghosts
		if (ghosts.size() && nocts > 0){
			if ((ghosts[idx2_gh].getMarker() < 0) && (octants[nocts-1].getMarker() < 0)){
				father = ghosts[idx2_gh].buildFather();
				markerfather = ghosts[idx2_gh].getMarker()+1;//-MAX_LEVEL_2D;
				nbro = 0;
				idx = idx2_gh;
				marker = ghosts[idx].getMarker();
				while(marker < 0 && ghosts[idx].buildFather() == father){
					nbro++;
					//TODO CAMBIATO IDX DA CAMBIARE ANCHE NELLE ALTRE COARSE!!!
					if (markerfather < ghosts[idx].getMarker()+1){
						markerfather = ghosts[idx].getMarker()+1;
					}
					idx++;
					if(idx == size_ghosts){
						break;
					}
					marker = ghosts[idx].getMarker();
				}
				nend = 0;
				idx = nocts-1;
				marker = octants[idx].getMarker();
				while(marker < 0 && octants[idx].buildFather() == father && idx >= 0){
					nbro++;
<<<<<<< HEAD
					marker = octants[idx].getMarker();
					//TODO debug
					if (markerfather < octants[idx].getMarker()+1){
						markerfather = octants[idx].getMarker()+1;
					}
=======
>>>>>>> c5d7621d
					nend++;
					if (markerfather < octants[idx].getMarker()+1){
						markerfather = octants[idx].getMarker()+1;
					}
					idx--;
					marker = octants[idx].getMarker();
					if (idx<0){
						break;
					}
				}
				if (nbro == global2D.nchildren){
					offset = nend;
				}
				else{
					nend = 0;
					for(int ii=nocts-global2D.nchildren; ii<nocts; ii++){
						octants[ii].setMarker(0);
						octants[ii].info[11] = true;
					}
				}
			}

			if (nend != 0){
				for (int iii=0; iii<12; iii++){
					father.info[iii] = false;
				}
				for (idx=0; idx < nend; idx++){
					for (int iii=0; iii<12; iii++){
						father.info[iii] = father.info[iii] || octants[nocts-idx-1].info[iii];
					}
				}
				father.info[9] = true;
				if (markerfather < 0){
					docoarse = true;
				}
				father.setMarker(markerfather);
				octants.resize(nocts-offset);
				octants.push_back(father);
				octants.shrink_to_fit();
				nocts = octants.size();
			}
		}

		// Set final first and last desc
		if(nocts>0){
			setFirstDesc();
			setLastDesc();
		}
		return docoarse;

	};

	// =================================================================================== //

	bool refine(u32vector & mapidx){							// Refine local tree: refine one time octants with marker >0
																// mapidx[i] = index in old octants vector of the i-th octant (index of father if octant is new after)
		// Local variables
		vector<uint32_t> last_child_index;
		Class_Octant<2>* children;
		uint32_t idx, nocts, ilastch;
		uint32_t offset = 0, blockidx;
		uint8_t nchm1 = global2D.nchildren-1, ich, iface;
		bool dorefine = false;

		nocts = octants.size();
		for (idx=0; idx<nocts; idx++){
			if(octants[idx].getMarker() > 0 && octants[idx].getLevel() < MAX_LEVEL_2D){
				last_child_index.push_back(idx+nchm1+offset);
				offset += nchm1;
			}
			else{
				//			octants[idx].info[8] = false;
				if (octants[idx].marker > 0){
					octants[idx].marker = 0;
					octants[idx].info[11] = true;
				}
			}
		}
		if (offset > 0){
			mapidx.resize(octants.size()+offset);
			mapidx.shrink_to_fit();

			octants.resize(octants.size()+offset);
			blockidx = last_child_index[0]-nchm1;
			idx = octants.size();
			ilastch = last_child_index.size()-1;
			while (idx>blockidx){
//			while (idx>0){
				idx--;
				if(idx == last_child_index[ilastch]){
					children = octants[idx-offset].buildChildren();
					for (ich=0; ich<global2D.nchildren; ich++){
						octants[idx-ich] = (children[nchm1-ich]);
						mapidx[idx-ich]  = mapidx[idx-offset];
					}
					offset -= nchm1;
					idx -= nchm1;
					//Update local max depth
					if (children[0].getLevel() > local_max_depth){
						local_max_depth = children[0].getLevel();
					}
					if (children[0].getMarker() > 0){
						//More Refinement to do
						dorefine = true;
					}
					delete []children;
					if (ilastch != 0){
							ilastch--;
					}
				}
				else {
					octants[idx] = octants[idx-offset];
					mapidx[idx]  = mapidx[idx-offset];
				}
			}
		}
		octants.shrink_to_fit();
		nocts = octants.size();

		setFirstDesc();
		setLastDesc();

		return dorefine;

	};

	// =================================================================================== //

	bool coarse(u32vector & mapidx){							// Coarse local tree: coarse one time family of octants with marker <0
																// (if at least one octant of family has marker>=0 set marker=0 for the entire family)
																// mapidx[i] = index in old octants vector of the i-th octant (index of father if octant is new after)
		// Local variables
		vector<uint32_t> first_child_index;
		Class_Octant<2> father;
		uint32_t ich, nocts, nghosts, nocts0;
		int32_t idx, idx2;
		uint32_t offset;
		int32_t idx1_gh, idx2_gh;
		uint32_t nidx;
		int8_t markerfather, marker;
		uint8_t nbro, nstart, nend;
		uint8_t nchm1 = global2D.nchildren-1, iface;
		bool docoarse = false;

		//------------------------------------------ //
		// Initialization

		nbro = nstart = nend = 0;
		nidx = offset = 0;

		idx1_gh = idx2_gh = 0;

		nocts = nocts0 = octants.size();
		size_ghosts = ghosts.size();


		// Init first and last desc (even if already calculated)
		setFirstDesc();
		setLastDesc();

		//------------------------------------------ //

		// Set index for start and end check for ghosts
		if (ghosts.size()){
			while(idx2_gh < size_ghosts && ghosts[idx2_gh].computeMorton() < last_desc.computeMorton()){
				idx2_gh++;
			}
			idx2_gh = min(int(size_ghosts-1), idx2_gh);
		}

		// Check and coarse internal octants
		for (idx=0; idx<nocts; idx++){
			if(octants[idx].getMarker() < 0 && octants[idx].getLevel() > 0){
				nbro = 0;
				father = octants[idx].buildFather();
				// Check if family is to be refined
				for (idx2=idx; idx2<idx+global2D.nchildren; idx2++){
					if (idx2<nocts){
						if(octants[idx2].getMarker() < 0 && octants[idx2].buildFather() == father){
							nbro++;
						}
					}
				}
				if (nbro == global2D.nchildren){
					nidx++;
					first_child_index.push_back(idx);
					idx = idx2-1;
				}
				else{
					if (idx < (nocts>global2D.nchildren)*(nocts-global2D.nchildren)){
						octants[idx].setMarker(0);
						octants[idx].info[11] = true;
					}
				}
			}
//			else{
//	//			octants[idx].info[13] = false;
//			}
		}
		//TODO Da mettere dentro il primo ciclo per renderlo meno costoso
		if (nidx!=0){
			uint32_t nblock = nocts - nidx*nchm1 - nstart;
			nidx = 0;
			//for (idx=0; idx<nblock; idx++){
			for (idx=0; idx<nocts-offset; idx++){
				if (idx+offset == first_child_index[nidx]){
					markerfather = -MAX_LEVEL_2D;
					father = octants[idx+offset].buildFather();
					for (int iii=0; iii<12; iii++){
						father.info[iii] = false;
					}
					for(idx2=0; idx2<global2D.nchildren; idx2++){
						if (markerfather < octants[idx+offset+idx2].getMarker()+1){
							markerfather = octants[idx+offset+idx2].getMarker()+1;
						}
						for (int iii=0; iii<12; iii++){
							father.info[iii] = father.info[iii] || octants[idx+offset+idx2].info[iii];
						}
					}
					father.info[9] = true;
					if (markerfather < 0){
						docoarse = true;
					}
					father.setMarker(markerfather);
					octants[idx] = father;
					mapidx[idx] = mapidx[idx+offset];
					offset += nchm1;
					nidx++;
				}
				else{
					octants[idx] = octants[idx+offset];
					mapidx[idx] = mapidx[idx+offset];
				}
			}
		}
		octants.resize(nocts-offset);
		octants.shrink_to_fit();
		nocts = octants.size();
		mapidx.resize(nocts-offset);
		mapidx.shrink_to_fit();


		// End on ghosts
		if (ghosts.size() && nocts > 0){
			if ((ghosts[idx2_gh].getMarker() < 0) && (octants[nocts-1].getMarker() < 0)){
				father = ghosts[idx2_gh].buildFather();
				markerfather = ghosts[idx2_gh].getMarker()+1;//-MAX_LEVEL_2D;
				nbro = 0;
				idx = idx2_gh;
				marker = ghosts[idx].getMarker();
				while(marker < 0 && ghosts[idx].buildFather() == father){
					nbro++;
					//TODO CAMBIATO IDX DA CAMBIARE ANCHE NELLE ALTRE COARSE!!!
					if (markerfather < ghosts[idx].getMarker()+1){
						markerfather = ghosts[idx].getMarker()+1;
					}
					idx++;
					if(idx == size_ghosts){
						break;
					}
					marker = ghosts[idx].getMarker();
				}
				nend = 0;
				idx = nocts-1;
				marker = octants[idx].getMarker();
				while(marker < 0 && octants[idx].buildFather() == father && idx >= 0){
					nbro++;
					nend++;
					if (markerfather < octants[idx].getMarker()+1){
						markerfather = octants[idx].getMarker()+1;
					}
					idx--;
					marker = octants[idx].getMarker();
					if (idx<0){
						break;
					}
				}
				if (nbro == global2D.nchildren){
					offset = nend;
				}
				else{
					nend = 0;
					for(int ii=nocts-global2D.nchildren; ii<nocts; ii++){
						octants[ii].setMarker(0);
						octants[ii].info[11] = true;
					}
				}
			}

			if (nend != 0){
				for (int iii=0; iii<12; iii++){
					father.info[iii] = false;
				}
				for (idx=0; idx < nend; idx++){
					for (int iii=0; iii<12; iii++){
						father.info[iii] = father.info[iii] || octants[nocts-idx-1].info[iii];
					}
				}
				father.info[9] = true;
				if (markerfather < 0){
					docoarse = true;
				}
				father.setMarker(markerfather);
				octants.resize(nocts-offset);
				octants.push_back(father);
				octants.shrink_to_fit();
				nocts = octants.size();
				mapidx.resize(nocts-offset);
				mapidx.push_back(nocts0-nend);
				mapidx.shrink_to_fit();
			}

		}

		// Set final first and last desc
		if(nocts>0){
			setFirstDesc();
			setLastDesc();
		}
		return docoarse;

	};

	// =================================================================================== //

	void checkCoarse(uint64_t lastDescPre,						// Delete overlapping octants after coarse local tree. Check first and last descendants
					uint64_t firstDescPost){					// of process before and after the local process
		int32_t idx;
		uint32_t nocts;
		uint64_t Morton;
		uint8_t toDelete = 0;

		nocts = getNumOctants();
		idx = 0;
		Morton = octants[idx].computeMorton();
		while(Morton <= lastDescPre && idx < nocts && Morton != 0){
			// To delete, the father is in proc before me
			toDelete++;
			idx++;
			Morton = octants[idx].computeMorton();
		}
		for(idx=0; idx<nocts-toDelete; idx++){
			octants[idx] = octants[idx+toDelete];
		}
		octants.resize(nocts-toDelete);
		octants.shrink_to_fit();
		nocts = getNumOctants();

//		toDelete = 0;
//		Morton = last_desc.computeMorton();
//		if(int(firstDescPost  - Morton) > 1){
//			// To insert, the father is not yet here!!
//			idx = nocts - 1;
//			Class_Octant<2> father = octants[idx].buildFather();
//			bool info[12] = {false};
//			while(octants[idx].buildFather() == father && idx >= 0){
//				for (int i=0; i<12; i++){
//					info[i] = info[i] || octants[idx].info[i];
//				}
//				toDelete++;
//				idx--;
//			}
//			for (int i=0; i<12; i++){
//				father.info[i] = info[i];
//			}
//			octants.resize(nocts-toDelete);
//			octants.push_back(father);
//			octants.shrink_to_fit();
//		}

		setFirstDesc();
		setLastDesc();

	};

	// =================================================================================== //

	void checkCoarse(uint64_t lastDescPre,						// Delete overlapping octants after coarse local tree. Check first and last descendants
					uint64_t firstDescPost,
					u32vector & mapidx){					// of process before and after the local process
		int32_t idx;
		uint32_t nocts;
		uint64_t Morton;
		uint8_t toDelete = 0;

		nocts = getNumOctants();
		idx = 0;
		Morton = octants[idx].computeMorton();
		while(Morton <= lastDescPre & idx < nocts & Morton != 0){
			// To delete, the father is in proc before me
			toDelete++;
			idx++;
			Morton = octants[idx].computeMorton();
		}
		for(idx=0; idx<nocts-toDelete; idx++){
			octants[idx] = octants[idx+toDelete];
		}
		octants.resize(nocts-toDelete);
		octants.shrink_to_fit();
		mapidx.resize(nocts-toDelete);
		mapidx.shrink_to_fit();
		nocts = getNumOctants();

		setFirstDesc();
		setLastDesc();

	};

	// =================================================================================== //

	void updateLocalMaxDepth(){						// Update max depth reached in local tree
		uint32_t noctants = getNumOctants();
		uint32_t i;

		local_max_depth = 0;
		for(i = 0; i < noctants; i++){
			if(octants[i].getLevel() > local_max_depth){
				local_max_depth = octants[i].getLevel();
			}
		}

	};

	// =================================================================================== //

	void computeConnectivity(){						// Computes nodes vector and connectivity of octants of local tree
		map<uint64_t, vector<uint32_t> > mapnodes;
		map<uint64_t, vector<uint32_t> >::iterator iter, iterend;
		uint32_t i, k, counter;
		uint64_t morton;
		uint32_t noctants = getNumOctants();
		uint32_t (*octnodes)[3];
		uint8_t j;

		//TODO Reserve for vector for 2D and 3D

		if (nodes.size() == 0){
			connectivity.resize(noctants);
			for (i = 0; i < noctants; i++){
				octnodes = octants[i].getNodes();
				for (j = 0; j < global2D.nnodes; j++){
					morton = mortonEncode_magicbits(octnodes[j][0], octnodes[j][1]);
					if (mapnodes[morton].size()==0){
						mapnodes[morton].reserve(12);
						for (k = 0; k < 3; k++){
							mapnodes[morton].push_back(octnodes[j][k]);
						}
					}
					mapnodes[morton].push_back(i);
				}
				delete []octnodes;
			}
			iter	= mapnodes.begin();
			iterend	= mapnodes.end();
			counter = 0;
			uint32_t numnodes = mapnodes.size();
			nodes.resize(numnodes);
			vector<uint32_t>::iterator iter2;
			while (iter != iterend){
				vector<uint32_t> nodecasting(iter->second.begin(), iter->second.begin()+3);
				nodes[counter] = nodecasting;
				nodes[counter].shrink_to_fit();
				for(iter2 = iter->second.begin()+3; iter2 != iter->second.end(); iter2++){
					if (connectivity[(*iter2)].size()==0){
						connectivity[(*iter2)].reserve(4);
					}
					connectivity[(*iter2)].push_back(counter);
				}
				mapnodes.erase(iter++);
				counter++;
			}
			nodes.shrink_to_fit();
			//Lento. Solo per risparmiare memoria
			for (int ii=0; ii<noctants; ii++){
				connectivity[ii].shrink_to_fit();
			}
			connectivity.shrink_to_fit();
		}
		map<uint64_t, vector<uint32_t> >().swap(mapnodes);
		iter = mapnodes.end();

	};

	// =================================================================================== //

	void clearConnectivity(){						// Clear nodes vector and connectivity of octants of local tree
		u32vector2D().swap(nodes);
		u32vector2D().swap(connectivity);
	};

	// =================================================================================== //

	void updateConnectivity(){						// Updates nodes vector and connectivity of octants of local tree
		clearConnectivity();
		computeConnectivity();
	};

	// =================================================================================== //

	void computeGhostsConnectivity(){				// Computes ghosts nodes vector and connectivity of ghosts octants of local tree
		map<uint64_t, vector<uint32_t> > mapnodes;
		map<uint64_t, vector<uint32_t> >::iterator iter, iterend;
		uint32_t i, k, counter;
		uint64_t morton;
		uint32_t noctants = size_ghosts;
		uint32_t (*octnodes)[3];
		uint8_t j;

		if (ghostsnodes.size() == 0){
			ghostsconnectivity.resize(noctants);
			for (i = 0; i < noctants; i++){
				octnodes = ghosts[i].getNodes();
				for (j = 0; j < global2D.nnodes; j++){
					morton = mortonEncode_magicbits(octnodes[j][0], octnodes[j][1]);
					if (mapnodes[morton].size()==0){
						for (k = 0; k < 3; k++){
							mapnodes[morton].push_back(octnodes[j][k]);
						}
					}
					mapnodes[morton].push_back(i);
				}
				delete []octnodes;
			}
			iter	= mapnodes.begin();
			iterend	= mapnodes.end();
			uint32_t numnodes = mapnodes.size();
			ghostsnodes.resize(numnodes);
			counter = 0;
			vector<uint32_t>::iterator iter2;
			while (iter != iterend){
				vector<uint32_t> nodecasting(iter->second.begin(), iter->second.begin()+3);
				ghostsnodes[counter] = nodecasting;
				ghostsnodes[counter].shrink_to_fit();
				for(iter2 = iter->second.begin()+3; iter2 != iter->second.end(); iter2++){
					if (ghostsconnectivity[(*iter2)].size()==0){
						ghostsconnectivity[(*iter2)].reserve(4);
					}
					ghostsconnectivity[(*iter2)].push_back(counter);
				}
				mapnodes.erase(iter++);
				counter++;
			}
			ghostsnodes.shrink_to_fit();
			//Lento. Solo per risparmiare memoria
			for (int ii=0; ii<noctants; ii++){
				ghostsconnectivity[ii].shrink_to_fit();
			}
			ghostsconnectivity.shrink_to_fit();
		}
		iter = mapnodes.end();

	};

	// =================================================================================== //

	void clearGhostsConnectivity(){					// Clear ghosts nodes vector and connectivity of ghosts octants of local tree
		u32vector2D().swap(ghostsnodes);
		u32vector2D().swap(ghostsconnectivity);
	};

	// =================================================================================== //

	void updateGhostsConnectivity(){					// Update ghosts nodes vector and connectivity of ghosts octants of local tree
		clearGhostsConnectivity();
		computeGhostsConnectivity();
	};

	// =================================================================================== //

	void findNeighbours(uint32_t idx,							// Finds neighbours of idx-th octant through iface in vector octants.
								uint8_t iface,					// Returns a vector (empty if iface is a bound face) with the index of neighbours
								u32vector & neighbours,			// in their structure (octants or ghosts) and sets isghost[i] = true if the
								vector<bool> & isghost){		// i-th neighbour is ghost in the local tree

		uint64_t  Morton, Mortontry;
		uint32_t  noctants = getNumOctants();
		uint32_t idxtry;
		Class_Octant<2>* oct = &octants[idx];
		uint32_t size = oct->getSize();

		// TODO Create a global matrix
		//Alternative to switch case
		int8_t cx = int8_t((iface<2)*(int8_t(2*iface-1)));
		int8_t cy = int8_t((int8_t(iface/2))*(int8_t(2*iface-5)));

		isghost.clear();
		neighbours.clear();

		// Default if iface is nface<iface<0
		if (iface < 0 || iface > global2D.nfaces){
			writeLog("Face index out of range in find neighbours !!!");
			return;
		}

		// Check if octants face is a process boundary
		if (oct->info[global2D.nfaces+iface] == false){

			// Check if octants face is a boundary
			if (oct->info[iface] == false){

				//Build Morton number of virtual neigh of same size
				Class_Octant<2> samesizeoct(oct->level, int32_t(oct->x)+int32_t(cx*size), int32_t(oct->y)+int32_t(cy*size));
				Morton = samesizeoct.computeMorton();
				// Search morton in octants
				// If a even face morton is lower than morton of oct, if odd higher
				// ---> can i search only before or after idx in octants
				int32_t jump = (oct->computeMorton() > Morton) ? int32_t(idx/2+1) : int32_t((noctants -idx)/2+1);
				idxtry = uint32_t(idx +((oct->computeMorton()<Morton)-(oct->computeMorton()>Morton))*jump);
				Mortontry = oct->computeMorton();
				while(abs(jump) > 0){
					Mortontry = octants[idxtry].computeMorton();
					jump = ((Mortontry<Morton)-(Mortontry>Morton))*abs(jump)/2;
					idxtry += jump;
					if (idxtry > noctants-1){
						if (jump > 0){
							idxtry = noctants - 1;
							jump = 0;
						}
						else if (jump < 0){
							idxtry = 0;
							jump = 0;
						}
					}
				}
				if(octants[idxtry].computeMorton() == Morton && octants[idxtry].level == oct->level){
					//Found neighbour of same size
					isghost.push_back(false);
					neighbours.push_back(idxtry);
					return;
				}
				else{
					// Step until the mortontry lower than morton (one idx of distance)
					{
						while(octants[idxtry].computeMorton() < Morton){
							idxtry++;
							if(idxtry > noctants-1){
								idxtry = noctants-1;
								return;
							}
						}
						while(octants[idxtry].computeMorton() > Morton){
							idxtry--;
							if(idxtry > noctants-1){
								idxtry = noctants-1;
								return;
							}
						}
					}
					if(octants[idxtry].computeMorton() == Morton && octants[idxtry].level == oct->level){
						//Found neighbour of same size
						isghost.push_back(false);
						neighbours.push_back(idxtry);
						return;
					}
					// Compute Last discendent of virtual octant of same size
					uint32_t delta = (uint32_t)pow(2.0,(double)((uint8_t)MAX_LEVEL_2D - samesizeoct.level)) - 1;
					Class_Octant<2> last_desc = samesizeoct.buildLastDesc();
					uint64_t Mortonlast = last_desc.computeMorton();
					vector<uint32_t> bufferidx;
					Mortontry = octants[idxtry].computeMorton();
					int32_t Dh;
					int32_t eqcoord;
					while(Mortontry < Mortonlast & idxtry < noctants){
						Dh = int32_t(cx)*(int32_t(oct->x) - int32_t(octants[idxtry].x));
						Dh += int32_t(cy)*(int32_t(oct->y) - int32_t(octants[idxtry].y));
						if ((abs(Dh) == ((1-(iface%2))*octants[idxtry].getSize() + (iface%2)*size))){
							neighbours.push_back(idxtry);
							isghost.push_back(false);
						}
						idxtry++;
						if(idxtry>noctants-1){
							break;
						}
						Mortontry = octants[idxtry].computeMorton();
					}
					return;
				}
			}
			else{
				// Boundary Face
				return;
			}
		}
		//--------------------------------------------------------------- //
		//--------------------------------------------------------------- //
		else{
			// Check if octants face is a boundary
			if (oct->info[iface] == false){
				// IF OCTANT FACE IS A PROCESS BOUNDARY SEARCH ALSO IN GHOSTS

				if (ghosts.size()>0){
					// Search in ghosts

					uint32_t idxghost = uint32_t(size_ghosts/2);
					Class_Octant<2>* octghost = &ghosts[idxghost];

					//Build Morton number of virtual neigh of same size
					Class_Octant<2> samesizeoct(oct->level, oct->x+cx*size, oct->y+cy*size);
					Morton = samesizeoct.computeMorton(); //mortonEncode_magicbits(oct->x-size,oct->y,oct->z);
					// Search morton in octants
					// If a even face morton is lower than morton of oct, if odd higher
					// ---> can i search only before or after idx in octants
					int32_t jump = (octghost->computeMorton() > Morton) ? int32_t(idxghost/2+1) : int32_t((size_ghosts -idxghost)/2+1);
					idxtry = uint32_t(idxghost +((octghost->computeMorton()<Morton)-(octghost->computeMorton()>Morton))*jump);
					while(abs(jump) > 0){
						Mortontry = ghosts[idxtry].computeMorton();
						jump = ((Mortontry<Morton)-(Mortontry>Morton))*abs(jump)/2;
						idxtry += jump;
						if (idxtry > ghosts.size()-1){
							if (jump > 0){
								idxtry = ghosts.size() - 1;
								jump = 0;
							}
							else if (jump < 0){
								idxtry = 0;
								jump = 0;
							}
						}
					}
					if(octants[idxtry].computeMorton() == Morton && ghosts[idxtry].level == oct->level){
						//Found neighbour of same size
						isghost.push_back(true);
						neighbours.push_back(idxtry);
						return;
					}
					else{
						// Step until the mortontry lower than morton (one idx of distance)
						{
							while(ghosts[idxtry].computeMorton() < Morton){
								idxtry++;
								if(idxtry > ghosts.size()-1){
									idxtry = ghosts.size()-1;
									break;
								}
							}
							while(ghosts[idxtry].computeMorton() > Morton){
								idxtry--;
								if(idxtry > ghosts.size()-1){
									idxtry = ghosts.size()-1;
									break;
								}
							}
						}
						if(idxtry < size_ghosts){
							if(ghosts[idxtry].computeMorton() == Morton && ghosts[idxtry].level == oct->level){
								//Found neighbour of same size
								isghost.push_back(true);
								neighbours.push_back(idxtry);
								return;
							}
							// Compute Last discendent of virtual octant of same size
							uint32_t delta = (uint32_t)pow(2.0,(double)((uint8_t)MAX_LEVEL_2D - samesizeoct.level)) - 1;
							Class_Octant<2> last_desc = samesizeoct.buildLastDesc();
							uint64_t Mortonlast = last_desc.computeMorton();
							vector<uint32_t> bufferidx;
							Mortontry = ghosts[idxtry].computeMorton();
							int32_t Dh;
							int32_t eqcoord;
							while(Mortontry < Mortonlast & idxtry < size_ghosts){
								Dh = int32_t(cx)*(int32_t(oct->x) - int32_t(ghosts[idxtry].x));
								Dh += int32_t(cy)*(int32_t(oct->y) - int32_t(ghosts[idxtry].y));
								if ((abs(Dh) == ((1-(iface%2))*ghosts[idxtry].getSize() + (iface%2)*size))){
									neighbours.push_back(idxtry);
									isghost.push_back(true);
								}
								idxtry++;
								if(idxtry>size_ghosts-1){
									break;
								}
								Mortontry = ghosts[idxtry].computeMorton();
							}
						}
					}

					uint32_t lengthneigh = 0;
					uint32_t sizeneigh = neighbours.size();
					for (idxtry=0; idxtry<sizeneigh; idxtry++){
						lengthneigh += ghosts[neighbours[idxtry]].getSize();
					}
					if (lengthneigh < oct->getSize()){
						// Search in octants

						// Check if octants face is a boundary
						if (oct->info[iface] == false){

							//Build Morton number of virtual neigh of same size
							Class_Octant<2> samesizeoct(oct->level, oct->x+cx*size, oct->y+cy*size);
							Morton = samesizeoct.computeMorton();
							// Search morton in octants
							// If a even face morton is lower than morton of oct, if odd higher
							// ---> can i search only before or after idx in octants
							int32_t jump = (oct->computeMorton() > Morton) ? int32_t(idx/2+1) : int32_t((noctants -idx)/2+1);
							idxtry = uint32_t(idx +((oct->computeMorton()<Morton)-(oct->computeMorton()>Morton))*jump);
							while(abs(jump) > 0){
								Mortontry = octants[idxtry].computeMorton();
								jump = ((Mortontry<Morton)-(Mortontry>Morton))*abs(jump)/2;
								idxtry += jump;
							}
							if(octants[idxtry].computeMorton() == Morton && octants[idxtry].level == oct->level){
								//Found neighbour of same size
								isghost.push_back(false);
								neighbours.push_back(idxtry);
								writeLog("Face marked pbound but only a non-ghost neighbour found!!!");
								return;
							}
							else{
								// Step until the mortontry lower than morton (one idx of distance)
								{
									while(octants[idxtry].computeMorton() < Morton){
										idxtry++;
										if(idxtry > noctants-1){
											idxtry = noctants;
											break;
										}
									}
									while(octants[idxtry].computeMorton() > Morton){
										idxtry--;
										if(idxtry > noctants-1){
											idxtry = noctants;
											break;
										}
									}
								}
								if (idxtry < noctants){
									if(octants[idxtry].computeMorton() == Morton && octants[idxtry].level == oct->level){
										//Found neighbour of same size
										isghost.push_back(false);
										neighbours.push_back(idxtry);
										writeLog("Face marked pbound but only a non-ghost neighbour found!!!");
										return;
									}
									// Compute Last discendent of virtual octant of same size
									uint32_t delta = (uint32_t)pow(2.0,(double)((uint8_t)MAX_LEVEL_2D - samesizeoct.level)) - 1;
									Class_Octant<2> last_desc = samesizeoct.buildLastDesc();
									uint64_t Mortonlast = last_desc.computeMorton();
									vector<uint32_t> bufferidx;
									Mortontry = octants[idxtry].computeMorton();
									int32_t Dh;
									int32_t eqcoord;
									while(Mortontry < Mortonlast & idxtry < noctants-1){
										Dh = int32_t(cx)*(int32_t(oct->x) - int32_t(octants[idxtry].x));
										Dh += int32_t(cy)*(int32_t(oct->y) - int32_t(octants[idxtry].y));
										if ((abs(Dh) == ((1-(iface%2))*octants[idxtry].getSize() + (iface%2)*size))){
											neighbours.push_back(idxtry);
											isghost.push_back(false);
										}
										idxtry++;
										Mortontry = octants[idxtry].computeMorton();
									}
								}
							}
						}
					}
					return;
				}
			}
			else{
				// Boundary Face
				return;
			}
		}
	};
//
	// =================================================================================== //

	void findGhostNeighbours(uint32_t const idx,		// Finds neighbours of idx-th ghost octant through iface in vector octants.
							uint8_t iface,				// Returns a vector (empty if iface is not the pbound face for ghost) with the index of neighbours
							u32vector & neighbours){	// in the structure octants

		uint64_t  Morton, Mortontry;
		uint32_t  noctants = getNumOctants();
		uint32_t idxtry;
		Class_Octant<2>* oct = &ghosts[idx];
		uint32_t size = oct->getSize();

		//Alternative to switch case
		int8_t cx = int8_t((iface<2)*(int8_t(2*iface-1)));
		int8_t cy = int8_t((int8_t(iface/2))*(int8_t(2*iface-5)));

		neighbours.clear();

		// Default if iface is nface<iface<0
		if (iface < 0 || iface > global2D.nfaces){
			writeLog("Face index out of range in find neighbours !!!");
			return;
		}

		// Check if octants face is a process boundary
		if (oct->info[global2D.nfaces+iface] == true){

				//Build Morton number of virtual neigh of same size
				Class_Octant<2> samesizeoct(oct->level, int32_t(oct->x)+int32_t(cx*size), int32_t(oct->y)+int32_t(cy*size));
				Morton = samesizeoct.computeMorton();
				// Search morton in octants
				// If a even face morton is lower than morton of oct, if odd higher
				// ---> can i search only before or after idx in octants
				int32_t jump;
				idxtry = uint32_t(getNumOctants()/2);
				Mortontry = octants[idxtry].computeMorton();
				jump = ((Mortontry<Morton)-(Mortontry>Morton))*abs(jump)/2;
				while(abs(jump) > 0){
					Mortontry = octants[idxtry].computeMorton();
					jump = ((Mortontry<Morton)-(Mortontry>Morton))*abs(jump)/2;
					idxtry += jump;
					if (idxtry > noctants-1){
						if (jump > 0){
							idxtry = noctants - 1;
							jump = 0;
						}
						else if (jump < 0){
							idxtry = 0;
							jump = 0;
						}
					}
				}
				if(octants[idxtry].computeMorton() == Morton && octants[idxtry].level == oct->level){
					//Found neighbour of same size
					neighbours.push_back(idxtry);
					return;
				}
				else{
					// Step until the mortontry lower than morton (one idx of distance)
					{
						while(octants[idxtry].computeMorton() < Morton){
							idxtry++;
							if(idxtry > noctants-1){
								idxtry = noctants-1;
								return;
							}
						}
						while(octants[idxtry].computeMorton() > Morton){
							idxtry--;
							if(idxtry > noctants-1){
								idxtry = noctants-1;
								return;
							}
						}
					}
					if(octants[idxtry].computeMorton() == Morton && octants[idxtry].level == oct->level){
						//Found neighbour of same size
						neighbours.push_back(idxtry);
						return;
					}
					// Compute Last discendent of virtual octant of same size
					uint32_t delta = (uint32_t)pow(2.0,(double)((uint8_t)MAX_LEVEL_2D - samesizeoct.level)) - 1;
					Class_Octant<2> last_desc = samesizeoct.buildLastDesc();
					uint64_t Mortonlast = last_desc.computeMorton();
					vector<uint32_t> bufferidx;
					Mortontry = octants[idxtry].computeMorton();
					int32_t Dh;
					int32_t eqcoord;
					while(Mortontry < Mortonlast & idxtry < noctants){
						Dh = int32_t(cx)*(int32_t(oct->x) - int32_t(octants[idxtry].x));
						Dh += int32_t(cy)*(int32_t(oct->y) - int32_t(octants[idxtry].y));
						if ((abs(Dh) == ((1-(iface%2))*octants[idxtry].getSize() + (iface%2)*size))){
							neighbours.push_back(idxtry);
						}
						idxtry++;
						if(idxtry>noctants-1){
							break;
						}
						Mortontry = octants[idxtry].computeMorton();
					}
					return;
				}
		}
		//--------------------------------------------------------------- //
		//-----Not Pbound face------------- ----------------------------- //
		else{
			return;
		}

	};

	// =================================================================================== //

	//	void			findNeighbours(Class_Octant const & oct,	// Finds neighbours of octant oct through iface in vector octants
	//								uint8_t iface,					// It may be slow due to the research of oct in octants.
	//								u32vector & neighbours,			// Returns a vector (empty if iface is a bound face) with the index of neighbours
	//								vector<bool> & isghost);		// in their structure (octants or ghosts) and sets isghost[i] = true if the
	//																// i-th neighbour is ghost in the local tree

	// =================================================================================== //

	bool localBalance(bool doInterior){				// 2:1 balancing on level a local tree already adapted (balance only the octants with info[14] = false) (refinement wins!)
																// Return true if balanced done with some markers modification
																// Seto doInterior = false if the interior octants are already balanced
		// Local variables
		uint32_t 			noctants = getNumOctants();
		uint32_t			sizeneigh, modsize;
		u32vector		 	neigh;
		u32vector		 	modified, newmodified;
		uint32_t 			i, idx, imod;
		int32_t				idx1_gh = 0, idx2_gh = 0;
		uint8_t				iface;
		int8_t				targetmarker;
		vector<bool> 		isghost;
		bool				Bdone = false;

		OctantsType::iterator 	obegin, oend, it;
		u32vector::iterator 	ibegin, iend, iit;


		//If interior octants have to be balanced
		if(doInterior){
			// First loop on the octants
			/*		for(idx=0 ; idx<noctants; idx++){
				if (!octants[idx].getNotBalance()){
					for (iface=1; iface<nface; iface+=2){
						if(!octants[idx].getPbound(iface)){
							findNeighbours(idx, iface, neigh, isghost);
							sizeneigh = neigh.size();
							for(i=0; i<sizeneigh; i++){
								if (!isghost[i]){
									{
										if((octants[neigh[i]].getLevel() + octants[neigh[i]].getMarker()) > (octants[idx].getLevel() + octants[idx].getMarker() + 1) ){
											octants[idx].setMarker(octants[neigh[i]].getLevel()+octants[neigh[i]].getMarker()-1-octants[idx].getLevel());
											modified.push_back(idx);
											Bdone = true;
										}
										else if((octants[neigh[i]].getLevel() + octants[neigh[i]].getMarker()) < (octants[idx].getLevel() + octants[idx].getMarker() - 1)){
											octants[neigh[i]].setMarker(octants[idx].getLevel()+octants[idx].getMarker()-octants[neigh[i]].getLevel()-1);
											modified.push_back(neigh[i]);
											Bdone = true;
										}
									};
								}

							else{
								if(ghosts.size()>0){
									if((ghosts[neigh[i]].getLevel() + ghosts[neigh[i]].getMarker())> (octants[idx].getLevel() + octants[idx].getMarker() + 1)){
										octants[idx].setMarker(ghosts[neigh[i]].getLevel()+ghosts[neigh[i]].getMarker()-octants[idx].getLevel()-1);
										modified.push_back(idx);
										Bdone = true;
									}
								}
							}

							}
						}
					}
				}
			}*/
			obegin = octants.begin();
			oend = octants.end();
			idx = 0;
			for (it=obegin; it!=oend; it++){
				if (!it->getNotBalance() && it->getMarker() != 0){
					targetmarker = min(MAX_LEVEL_2D, int(octants[idx].getLevel()) + int(octants[idx].getMarker()));
					for (iface=0; iface<global2D.nfaces; iface++){
						if(!it->getBound(iface)){
							findNeighbours(idx, iface, neigh, isghost);
							sizeneigh = neigh.size();
							for(i=0; i<sizeneigh; i++){
								if (!isghost[i]){
									{
										if((octants[neigh[i]].getLevel() + octants[neigh[i]].getMarker()) > (targetmarker + 1) ){
											octants[idx].setMarker(octants[neigh[i]].getLevel()+octants[neigh[i]].getMarker()-1-octants[idx].getLevel());
											octants[idx].info[11] = true;
											modified.push_back(idx);
											Bdone = true;
										}
										else if((octants[neigh[i]].getLevel() + octants[neigh[i]].getMarker()) < (targetmarker - 1)){
											octants[neigh[i]].setMarker(targetmarker-octants[neigh[i]].getLevel()-1);
											octants[neigh[i]].info[11] = true;
											modified.push_back(neigh[i]);
											Bdone = true;
										}
									};
								}
								else{
									{
										if((ghosts[neigh[i]].getLevel() + ghosts[neigh[i]].getMarker()) > (targetmarker + 1) ){
											octants[idx].setMarker(ghosts[neigh[i]].getLevel()+ghosts[neigh[i]].getMarker()-1-octants[idx].getLevel());
											octants[idx].info[11] = true;
											modified.push_back(idx);
											Bdone = true;
										}
									};

								}
							}
						}
					}
				}
				idx++;
			}
			// Loop on ghost octants (influence over interior borders)
			obegin = ghosts.begin();
			oend = ghosts.end();
			idx = 0;
			for (it=obegin; it!=oend; it++){
				if (!it->getNotBalance() && it->getMarker() != 0){
					targetmarker = min(MAX_LEVEL_2D, (it->getLevel()+it->getMarker()));
					for (iface=0; iface<global2D.nfaces; iface++){
						if(it->getPbound(iface) == true){
							neigh.clear();
							findGhostNeighbours(idx, iface, neigh);
							sizeneigh = neigh.size();
							for(i=0; i<sizeneigh; i++){
								if((octants[neigh[i]].getLevel() + octants[neigh[i]].getMarker()) < (targetmarker - 1)){
									octants[neigh[i]].setMarker(targetmarker-octants[neigh[i]].getLevel()-1);
									octants[neigh[i]].info[11] = true;
									modified.push_back(neigh[i]);
									Bdone = true;
								}
							}
						}
					}
				}
				idx++;
			}

			// While loop for iterative balancing
			u32vector().swap(newmodified);
			modsize = modified.size();
			while(modsize!=0){
				ibegin = modified.begin();
				iend = modified.end();
				for (iit=ibegin; iit!=iend; iit++){
					idx = *iit;
					if (!octants[idx].getNotBalance()){
						targetmarker = min(MAX_LEVEL_2D, (octants[idx].getLevel()+octants[idx].getMarker()));
						for (iface=0; iface<global2D.nfaces; iface++){
							if(!octants[idx].getPbound(iface)){
								findNeighbours(idx, iface, neigh, isghost);
								sizeneigh = neigh.size();
								for(i=0; i<sizeneigh; i++){
									if (!isghost[i]){
										{
											if((octants[neigh[i]].getLevel() + octants[neigh[i]].getMarker()) >  (targetmarker + 1)){
												octants[idx].setMarker(octants[neigh[i]].getLevel()+octants[neigh[i]].getMarker()-octants[idx].getLevel()-1);
												octants[idx].info[11] = true;
												newmodified.push_back(idx);
												Bdone = true;
											}
											else if((octants[neigh[i]].getLevel() + octants[neigh[i]].getMarker()) < (targetmarker - 1)){
												octants[neigh[i]].setMarker(targetmarker-octants[neigh[i]].getLevel()-1);
												octants[neigh[i]].info[11] = true;
												newmodified.push_back(neigh[i]);
												Bdone = true;
											}
										};
									}
								}
							}
						}
					}
				}
				u32vector().swap(modified);
				swap(modified,newmodified);
				modsize = modified.size();
				u32vector().swap(newmodified);
			}// end while

		}
		else{

			// Loop on ghost octants (influence over interior borders)
			/*	for (idx=0; idx<size_ghosts; idx++){
			if (!ghosts[idx].getNotBalance()){
				for (iface=0; iface<nface; iface++){
					if(ghosts[idx].getPbound(iface) == true){
						neigh.clear();
						findGhostNeighbours(idx, iface, neigh);
						sizeneigh = neigh.size();
						for(i=0; i<sizeneigh; i++){
							if((octants[neigh[i]].getLevel() + octants[neigh[i]].getMarker()) < (ghosts[idx].getLevel() + ghosts[idx].getMarker() - 1)){
								octants[neigh[i]].setMarker(ghosts[idx].getLevel()+ghosts[idx].getMarker()-octants[neigh[i]].getLevel()-1);
								modified.push_back(neigh[i]);
								Bdone = true;
							}
						}
					}
				}
			}
		}*/
			obegin = ghosts.begin();
			oend = ghosts.end();
			idx = 0;
			for (it=obegin; it!=oend; it++){
				//if (!it->getNotBalance() && (it->info[11] || it->getMarker() != 0)){
					if (!it->getNotBalance() && (it->info[11])){
					targetmarker = min(MAX_LEVEL_2D, (it->getLevel()+it->getMarker()));
					for (iface=0; iface<global2D.nfaces; iface++){
						if(it->getPbound(iface) == true){
							neigh.clear();
							findGhostNeighbours(idx, iface, neigh);
							sizeneigh = neigh.size();
							for(i=0; i<sizeneigh; i++){
								if((octants[neigh[i]].getLevel() + octants[neigh[i]].getMarker()) < (targetmarker - 1)){
									octants[neigh[i]].setMarker(targetmarker-octants[neigh[i]].getLevel()-1);
									octants[neigh[i]].info[11] = true;
									modified.push_back(neigh[i]);
									Bdone = true;
								}
							}
						}
					}
				}
				idx++;
			}

			// While loop for iterative balancing
			u32vector().swap(newmodified);
			modsize = modified.size();
			while(modsize!=0){
				ibegin = modified.begin();
				iend = modified.end();
				for (iit=ibegin; iit!=iend; iit++){
					idx = *iit;
					if (!octants[idx].getNotBalance()){
						targetmarker = min(MAX_LEVEL_2D, (octants[idx].getLevel()+octants[idx].getMarker()));
						for (iface=0; iface<global2D.nfaces; iface++){
							if(!octants[idx].getPbound(iface)){
								findNeighbours(idx, iface, neigh, isghost);
								sizeneigh = neigh.size();
								for(i=0; i<sizeneigh; i++){
									if (!isghost[i]){
										{
											if((octants[neigh[i]].getLevel() + octants[neigh[i]].getMarker()) >  (targetmarker + 1)){
												octants[idx].setMarker(octants[neigh[i]].getLevel()+octants[neigh[i]].getMarker()-octants[idx].getLevel()-1);
												octants[idx].info[11] = true;
												newmodified.push_back(idx);
												Bdone = true;
											}
											else if((octants[neigh[i]].getLevel() + octants[neigh[i]].getMarker()) < (targetmarker - 1)){
												octants[neigh[i]].setMarker(targetmarker-octants[neigh[i]].getLevel()-1);
												octants[neigh[i]].info[11] = true;
												newmodified.push_back(neigh[i]);
												Bdone = true;
											}
										};
									}
								}
							}
						}
					}
				}
				u32vector().swap(modified);
				swap(modified,newmodified);
				modsize = modified.size();
				u32vector().swap(newmodified);
			}// end while
			obegin = oend = octants.end();
			ibegin = iend = modified.end();
		}
		return Bdone;
		// Pay attention : info[11] may be true after local balance for some octants


	};

	// =================================================================================== //


	bool localBalanceAll(bool doInterior){				// 2:1 balancing on level a local tree already adapted (balance only the octants with info[14] = false) (refinement wins!)
																// Return true if balanced done with some markers modification
																// Seto doInterior = false if the interior octants are already balanced
		// Local variables
		uint32_t 			noctants = getNumOctants();
		uint32_t			sizeneigh, modsize;
		u32vector		 	neigh;
		u32vector		 	modified, newmodified;
		uint32_t 			i, idx, imod;
		int32_t				idx1_gh = 0, idx2_gh = 0;
		uint8_t				iface;
		int8_t				targetmarker;
		vector<bool> 		isghost;
		bool				Bdone = false;

		OctantsType::iterator 	obegin, oend, it;
		u32vector::iterator 	ibegin, iend, iit;


		//If interior octants have to be balanced
		if(doInterior){
			// First loop on the octants
			obegin = octants.begin();
			oend = octants.end();
			idx = 0;
			for (it=obegin; it!=oend; it++){
				if ((!it->getNotBalance()) && ((it->info[11]) || (it->getMarker()!=0) || ((it->getIsNewC()) || (it->getIsNewR())))){
					targetmarker = min(MAX_LEVEL_2D, int(octants[idx].getLevel()) + int(octants[idx].getMarker()));
					for (iface=0; iface<global2D.nfaces; iface++){
						if(!it->getBound(iface)){
							findNeighbours(idx, iface, neigh, isghost);
							sizeneigh = neigh.size();
							for(i=0; i<sizeneigh; i++){
								if (!isghost[i]){
									{
										if((octants[neigh[i]].getLevel() + octants[neigh[i]].getMarker()) > (targetmarker + 1) ){
											octants[idx].setMarker(octants[neigh[i]].getLevel()+octants[neigh[i]].getMarker()-1-octants[idx].getLevel());
											octants[idx].info[11] = true;
											modified.push_back(idx);
											Bdone = true;
										}
										else if((octants[neigh[i]].getLevel() + octants[neigh[i]].getMarker()) < (targetmarker - 1)){
											octants[neigh[i]].setMarker(targetmarker-octants[neigh[i]].getLevel()-1);
											octants[neigh[i]].info[11] = true;
											modified.push_back(neigh[i]);
											Bdone = true;
										}
									};
								}
								else{
									{
										if((ghosts[neigh[i]].getLevel() + ghosts[neigh[i]].getMarker()) > (targetmarker + 1) ){
											octants[idx].setMarker(ghosts[neigh[i]].getLevel()+ghosts[neigh[i]].getMarker()-1-octants[idx].getLevel());
											octants[idx].info[11] = true;
											modified.push_back(idx);
											Bdone = true;
										}
									};

								}
							}
						}
					}
				}
				idx++;
			}
			// Loop on ghost octants (influence over interior borders)
			obegin = ghosts.begin();
			oend = ghosts.end();
			idx = 0;
			for (it=obegin; it!=oend; it++){
				if (!it->getNotBalance() && (it->info[11] || (it->getIsNewC() || it->getIsNewR()))){
					targetmarker = min(MAX_LEVEL_2D, (it->getLevel()+it->getMarker()));
					for (iface=0; iface<global2D.nfaces; iface++){
						if(it->getPbound(iface) == true){
							neigh.clear();
							findGhostNeighbours(idx, iface, neigh);
							sizeneigh = neigh.size();
							for(i=0; i<sizeneigh; i++){
								if((octants[neigh[i]].getLevel() + octants[neigh[i]].getMarker()) < (targetmarker - 1)){
									octants[neigh[i]].setMarker(targetmarker-octants[neigh[i]].getLevel()-1);
									octants[neigh[i]].info[11] = true;
									modified.push_back(neigh[i]);
									Bdone = true;
								}
							}
						}
					}
				}
				idx++;
			}

			// While loop for iterative balancing
			u32vector().swap(newmodified);
			modsize = modified.size();
			while(modsize!=0){
				ibegin = modified.begin();
				iend = modified.end();
				for (iit=ibegin; iit!=iend; iit++){
					idx = *iit;
					if (!octants[idx].getNotBalance()){
						targetmarker = min(MAX_LEVEL_2D, (octants[idx].getLevel()+octants[idx].getMarker()));
						for (iface=0; iface<global2D.nfaces; iface++){
							if(!octants[idx].getPbound(iface)){
								findNeighbours(idx, iface, neigh, isghost);
								sizeneigh = neigh.size();
								for(i=0; i<sizeneigh; i++){
									if (!isghost[i]){
										{
											if((octants[neigh[i]].getLevel() + octants[neigh[i]].getMarker()) >  (targetmarker + 1)){
												octants[idx].setMarker(octants[neigh[i]].getLevel()+octants[neigh[i]].getMarker()-octants[idx].getLevel()-1);
												octants[idx].info[11] = true;
												newmodified.push_back(idx);
												Bdone = true;
											}
											else if((octants[neigh[i]].getLevel() + octants[neigh[i]].getMarker()) < (targetmarker - 1)){
												octants[neigh[i]].setMarker(targetmarker-octants[neigh[i]].getLevel()-1);
												octants[neigh[i]].info[11] = true;
												newmodified.push_back(neigh[i]);
												Bdone = true;
											}
										};
									}
								}
							}
						}
					}
				}
				u32vector().swap(modified);
				swap(modified,newmodified);
				modsize = modified.size();
				u32vector().swap(newmodified);
			}// end while

		}
		else{

			// Loop on ghost octants (influence over interior borders)
			obegin = ghosts.begin();
			oend = ghosts.end();
			idx = 0;
			for (it=obegin; it!=oend; it++){
				if (!it->getNotBalance() && (it->info[11] || (it->getIsNewC() || it->getIsNewR()))){
					targetmarker = min(MAX_LEVEL_2D, (it->getLevel()+it->getMarker()));
					for (iface=0; iface<global2D.nfaces; iface++){
						if(it->getPbound(iface) == true){
							neigh.clear();
							findGhostNeighbours(idx, iface, neigh);
							sizeneigh = neigh.size();
							for(i=0; i<sizeneigh; i++){
								if((octants[neigh[i]].getLevel() + octants[neigh[i]].getMarker()) < (targetmarker - 1)){
									octants[neigh[i]].setMarker(targetmarker-octants[neigh[i]].getLevel()-1);
									octants[neigh[i]].info[11] = true;
									modified.push_back(neigh[i]);
									Bdone = true;
								}
							}
						}
					}
				}
				idx++;
			}

			// While loop for iterative balancing
			u32vector().swap(newmodified);
			modsize = modified.size();
			while(modsize!=0){
				ibegin = modified.begin();
				iend = modified.end();
				for (iit=ibegin; iit!=iend; iit++){
					idx = *iit;
					if (!octants[idx].getNotBalance()){
						targetmarker = min(MAX_LEVEL_2D, (octants[idx].getLevel()+octants[idx].getMarker()));
						for (iface=0; iface<global2D.nfaces; iface++){
							if(!octants[idx].getPbound(iface)){
								findNeighbours(idx, iface, neigh, isghost);
								sizeneigh = neigh.size();
								for(i=0; i<sizeneigh; i++){
									if (!isghost[i]){
										{
											if((octants[neigh[i]].getLevel() + octants[neigh[i]].getMarker()) >  (targetmarker + 1)){
												octants[idx].setMarker(octants[neigh[i]].getLevel()+octants[neigh[i]].getMarker()-octants[idx].getLevel()-1);
												octants[idx].info[11] = true;
												newmodified.push_back(idx);
												Bdone = true;
											}
											else if((octants[neigh[i]].getLevel() + octants[neigh[i]].getMarker()) < (targetmarker - 1)){
												octants[neigh[i]].setMarker(targetmarker-octants[neigh[i]].getLevel()-1);
												octants[neigh[i]].info[11] = true;
												newmodified.push_back(neigh[i]);
												Bdone = true;
											}
										};
									}
								}
							}
						}
					}
				}
				u32vector().swap(modified);
				swap(modified,newmodified);
				modsize = modified.size();
				u32vector().swap(newmodified);
			}// end while
			obegin = oend = octants.end();
			ibegin = iend = modified.end();
		}
		return Bdone;
		// Pay attention : info[11] may be true after local balance for some octants

	};

	// =================================================================================== //

	void			findNodeNeighbours(uint32_t idx,			// Finds neighbours of idx-th octant through inode in vector octants.
									uint8_t inode,				// Returns a vector (empty if inode is a bound node) with the index of neighbours
									u32vector & neighbours,		// in their structure (octants or ghosts) and sets isghost[i] = true if the
									vector<bool> & isghost){	// i-th neighbour is ghost in the local tree

		uint64_t  Morton, Mortontry;
		uint32_t  noctants = getNumOctants();
		uint32_t idxtry;
		Class_Octant<2>* oct = &octants[idx];
		uint32_t size = oct->getSize();
		uint8_t iface1, iface2;
		int32_t Dhx, Dhy;
		int32_t Dhxref, Dhyref;

		//Alternative to switch case
		int8_t Cx[4] = {-1,1,-1,1};
		int8_t Cy[4] = {-1,-1,1,1};
		int8_t cx = Cx[inode];
		int8_t cy = Cy[inode];

		isghost.clear();
		neighbours.clear();

		// Default if inode is nnodes<inode<0
		if (inode < 0 || inode > global2D.nnodes){
			writeLog("Node index out of range in find neighbours !!!");
			return;
		}

		// Check if octants node is a boundary
		iface1 = global2D.nodeface[inode][0];
		iface2 = global2D.nodeface[inode][1];

		// Check if octants node is a boundary
		if (oct->info[iface1] == false && oct->info[iface2] == false){

			//Build Morton number of virtual neigh of same size
			Class_Octant<2> samesizeoct(oct->level, oct->x+cx*size, oct->y+cy*size);
			Morton = samesizeoct.computeMorton();

			//SEARCH IN GHOSTS

			if (ghosts.size()>0){
				// Search in ghosts

				uint32_t idxghost = uint32_t(size_ghosts/2);
				Class_Octant<2>* octghost = &ghosts[idxghost];

				// Search morton in octants
				// If a even face morton is lower than morton of oct, if odd higher
				// ---> can i search only before or after idx in octants
				int32_t jump = (octghost->computeMorton() > Morton) ? int32_t(idxghost/2+1) : int32_t((size_ghosts -idxghost)/2+1);
				idxtry = uint32_t(idxghost +((octghost->computeMorton()<Morton)-(octghost->computeMorton()>Morton))*jump);
				if (idxtry > size_ghosts-1)
					idxtry = size_ghosts-1;
				while(abs(jump) > 0){
					Mortontry = ghosts[idxtry].computeMorton();
					jump = ((Mortontry<Morton)-(Mortontry>Morton))*abs(jump)/2;
					idxtry += jump;
					if (idxtry > ghosts.size()-1){
						if (jump > 0){
							idxtry = ghosts.size() - 1;
							jump = 0;
						}
						else if (jump < 0){
							idxtry = 0;
							jump = 0;
						}
					}
				}
				if(octants[idxtry].computeMorton() == Morton && ghosts[idxtry].level == oct->level){
					//Found neighbour of same size
					isghost.push_back(true);
					neighbours.push_back(idxtry);
					return;
				}
				else{
					// Step until the mortontry lower than morton (one idx of distance)
					{
						while(ghosts[idxtry].computeMorton() < Morton){
							idxtry++;
							if(idxtry > ghosts.size()-1){
								idxtry = ghosts.size();
								break;
							}
						}
						while(ghosts[idxtry].computeMorton() > Morton){
							idxtry--;
							if(idxtry > ghosts.size()-1){
								idxtry = ghosts.size();
								break;
							}
						}
					}
					if(idxtry < size_ghosts){
						if(ghosts[idxtry].computeMorton() == Morton && ghosts[idxtry].level == oct->level){
							//Found neighbour of same size
							isghost.push_back(true);
							neighbours.push_back(idxtry);
							return;
						}
						// Compute Last discendent of virtual octant of same size
						uint32_t delta = (uint32_t)pow(2.0,(double)((uint8_t)MAX_LEVEL_2D - samesizeoct.level)) - 1;
						Class_Octant<2> last_desc = samesizeoct.buildLastDesc();
						uint64_t Mortonlast = last_desc.computeMorton();
						vector<uint32_t> bufferidx;
						Mortontry = ghosts[idxtry].computeMorton();
						while(Mortontry < Mortonlast & idxtry < size_ghosts){
							Dhx = int32_t(cx)*(int32_t(oct->x) - int32_t(ghosts[idxtry].x));
							Dhy = int32_t(cy)*(int32_t(oct->y) - int32_t(ghosts[idxtry].y));
							Dhxref = int32_t(cx<0)*ghosts[idxtry].getSize() + int32_t(cx>0)*size;
							Dhyref = int32_t(cy<0)*ghosts[idxtry].getSize() + int32_t(cy>0)*size;
							if ((abs(Dhx) == Dhxref) && (abs(Dhy) == Dhyref)){
								neighbours.push_back(idxtry);
								isghost.push_back(true);
							}
							idxtry++;
							if(idxtry>size_ghosts-1){
								break;
							}
							Mortontry = ghosts[idxtry].computeMorton();
						}
					}
				}
			}
			uint32_t lengthneigh = 0;
			uint32_t sizeneigh = neighbours.size();
			for (idxtry=0; idxtry<sizeneigh; idxtry++){
				lengthneigh += ghosts[neighbours[idxtry]].getSize();
			}
			if (lengthneigh < oct->getSize()){

				// Search in octants

				//Build Morton number of virtual neigh of same size
				//Class_Octant samesizeoct(oct->level, oct->x+cx*size, oct->y+cy*size, oct->z+cz*size);
				//Morton = samesizeoct.computeMorton();
				// Search morton in octants
				// If a even face morton is lower than morton of oct, if odd higher
				// ---> can i search only before or after idx in octants
				int32_t jump = (oct->computeMorton() > Morton) ? int32_t(idx/2+1) : int32_t((noctants -idx)/2+1);
				idxtry = uint32_t(idx +((oct->computeMorton()<Morton)-(oct->computeMorton()>Morton))*jump);
				if (idxtry > noctants-1)
					idxtry = noctants-1;
				while(abs(jump) > 0){
					Mortontry = octants[idxtry].computeMorton();
					jump = ((Mortontry<Morton)-(Mortontry>Morton))*abs(jump)/2;
					idxtry += jump;
				}
				if(octants[idxtry].computeMorton() == Morton && octants[idxtry].level == oct->level){
					//Found neighbour of same size
					isghost.push_back(false);
					neighbours.push_back(idxtry);
					return;
				}
				else{
					// Step until the mortontry lower than morton (one idx of distance)
					{
						while(octants[idxtry].computeMorton() < Morton){
							idxtry++;
							if(idxtry > noctants-1){
								idxtry = noctants;
								break;
							}
						}
						while(octants[idxtry].computeMorton() > Morton){
							idxtry--;
							if(idxtry > noctants-1){
								idxtry = noctants;
								break;
							}
						}
					}
					if (idxtry < noctants){
						if(octants[idxtry].computeMorton() == Morton && octants[idxtry].level == oct->level){
							//Found neighbour of same size
							isghost.push_back(false);
							neighbours.push_back(idxtry);
							return;
						}
						// Compute Last discendent of virtual octant of same size
						uint32_t delta = (uint32_t)pow(2.0,(double)((uint8_t)MAX_LEVEL_2D - samesizeoct.level)) - 1;
						Class_Octant<2> last_desc = samesizeoct.buildLastDesc();
						uint64_t Mortonlast = last_desc.computeMorton();
						vector<uint32_t> bufferidx;
						Mortontry = octants[idxtry].computeMorton();
						while(Mortontry < Mortonlast & idxtry < noctants-1){
							Dhx = int32_t(cx)*(int32_t(oct->x) - int32_t(octants[idxtry].x));
							Dhy = int32_t(cy)*(int32_t(oct->y) - int32_t(octants[idxtry].y));
							Dhxref = int32_t(cx<0)*octants[idxtry].getSize() + int32_t(cx>0)*size;
							Dhyref = int32_t(cy<0)*octants[idxtry].getSize() + int32_t(cy>0)*size;
							if ((abs(Dhx) == Dhxref) && (abs(Dhy) == Dhyref)){
								neighbours.push_back(idxtry);
								isghost.push_back(false);
							}
							idxtry++;
							Mortontry = octants[idxtry].computeMorton();
						}
					}
				}
				return;
			}
		}
		else{
			// Boundary Node
			return;
		}

	};

	// =================================================================================== //

	void computeIntersections() {

		OctantsType::iterator it, obegin, oend;
		Class_Intersection<2> intersection;
		u32vector neighbours;
		vector<bool> isghost;
		uint32_t counter_i, counter_g, counter_b, idx;
		uint32_t i, j, k, nsize;
		uint8_t iface, iface2;


		intersections_int.clear();
		intersections_ghost.clear();
		intersections_bord.clear();
		intersections_int.reserve(2*2*octants.size());
		intersections_ghost.reserve(2*2*ghosts.size());
		intersections_bord.reserve(int(sqrt(octants.size())));

		counter_i = counter_g = counter_b = idx = 0;

		// Loop on ghosts
		obegin = ghosts.begin();
		oend = ghosts.end();
		for (it = obegin; it != oend; it++){
			for (iface = 0; iface < 2; iface++){
				iface2 = iface*2;
				findGhostNeighbours(idx, iface2, neighbours);
				nsize = neighbours.size();
				for (i = 0; i < nsize; i++){
					intersection.finer = (i<1);
					intersection.owners[0]  = neighbours[i];
					intersection.owners[1] = idx;
					intersection.iface = global2D.oppface[iface2];
					intersection.isnew = false;
					intersection.isghost = true;
					intersections_ghost.push_back(intersection);
					counter_g++;
				}
			}
			idx++;
		}

		// Loop on octants
		obegin = octants.begin();
		oend = octants.end();
		for (it = obegin; it != oend; it++){
			for (iface = 0; iface < 2; iface++){
				iface2 = iface*2;
				findNeighbours(idx, iface2, neighbours, isghost);
				nsize = neighbours.size();
				if (nsize) {
					for (i = 0; i < nsize; i++){
						if (isghost[i]){
							intersection.owners[0] = idx;
							intersection.owners[1] = neighbours[i];
							intersection.finer = (i>=1);
							intersection.iface = iface2;
							intersection.isnew = false;
							intersection.isghost = true;
							intersections_ghost.push_back(intersection);
							counter_g++;
						}
						else{
							intersection.owners[0] = idx;
							intersection.owners[1] = neighbours[i];
							intersection.finer = (i>=1);
							intersection.iface = iface2;
							intersection.isnew = false;
							intersection.isghost = false;
							intersections_int.push_back(intersection);
							counter_i++;
						}
					}
				}
				else{
					intersection.owners[0] = idx;
					intersection.owners[1] = idx;
					intersection.finer = 0;
					intersection.iface = iface2;
					intersection.isnew = false;
					intersection.isghost = false;
					intersections_bord.push_back(intersection);
					counter_b++;
				}
				if (it->info[iface]){
					intersection.owners[0] = idx;
					intersection.owners[1] = idx;
					intersection.finer = 0;
					intersection.iface = iface;
					intersection.isnew = false;
					intersection.isghost = false;
					intersections_bord.push_back(intersection);
					counter_b++;
				}
			}
			idx++;
		}
		intersections_int.shrink_to_fit();
		intersections_ghost.shrink_to_fit();
		intersections_bord.shrink_to_fit();

	}

	// =================================================================================== //

	void updateIntersections(u32vector & mapidx,
							u32vector & mapinters_int,
							u32vector & mapinters_ghost,
							u32vector & mapinters_bord) {

		map<uint32_t, uint32_t> invmapidx;
		vector<uint32_t> newocts;
		OctantsType::iterator it, obegin, oend;
		Class_Intersection<2> intersection;
		u32vector neighbours;
		vector<bool> isghost;
		uint32_t counter_g, idx;
		uint32_t i, j, nsize, msize, isize, osize, offset;
		uint8_t iface, iface2;


		if (intersections_int.size()==0){
			computeIntersections();
			mapinters_int.clear();
			mapinters_ghost.clear();
			mapinters_bord.clear();
		}
		else{
			msize = mapidx.size();
			for (i=0; i<msize; i++){
				invmapidx[mapidx[i]] = i;
			}

			//Internal Intersections
			isize = intersections_int.size();
			mapinters_int.clear();
			mapinters_int.resize(isize);
			offset = 0;
			newocts.clear();
			for (i=0; i<isize-offset; i++){
				if (octants[invmapidx[intersections_int[i].owners[0]]].info[8] ||
						octants[invmapidx[intersections_int[i].owners[0]]].info[9]){
					offset++;
					newocts.push_back(invmapidx[intersections_int[i].owners[0]]);
				}
				intersections_int[i] = intersections_int[i+offset];
				intersections_int[i].owners[0] = invmapidx[intersections_int[i+offset].owners[0]];
				intersections_int[i].owners[1] = invmapidx[intersections_int[i+offset].owners[1]];
				mapinters_int[i] = i+offset;
			}
			intersections_int.resize(isize-offset);
			isize = isize-offset;
			mapinters_int.resize(isize);
			osize = newocts.size();
			for (j=0; j<osize; j++){
				idx = newocts[j];
				for (iface = 0; iface < 2; iface++){
					iface2 = iface*2;
					findNeighbours(idx, iface2, neighbours, isghost);
					nsize = neighbours.size();
					if (nsize) {
						for (i = 0; i < nsize; i++){
							if (isghost[i]){
								intersection.owners[0] = idx;
								intersection.owners[1] = neighbours[i];
								intersection.finer = (i>=1);
								intersection.iface = iface2;
								intersection.isnew = true;
								intersection.isghost = false;
								intersections_int.push_back(intersection);
							}
						}
					}
				}
			}

			//Border Intersections
			isize = intersections_bord.size();
			mapinters_bord.clear();
			mapinters_bord.resize(isize);
			offset = 0;
			newocts.clear();
			for (i=0; i<isize-offset; i++){
				if (octants[invmapidx[intersections_bord[i].owners[0]]].info[8] ||
						octants[invmapidx[intersections_bord[i].owners[0]]].info[9]){
					offset++;
					newocts.push_back(invmapidx[intersections_bord[i].owners[0]]);
				}
				intersections_bord[i] = intersections_bord[i+offset];
				intersections_bord[i].owners[0] = invmapidx[intersections_bord[i+offset].owners[0]];
				intersections_bord[i].owners[1] = invmapidx[intersections_bord[i+offset].owners[1]];
				mapinters_bord[i] = i+offset;
			}
			intersections_bord.resize(isize-offset);
			isize = isize-offset;
			mapinters_bord.resize(isize);
			osize = newocts.size();
			for (j=0; j<osize; j++){
				idx = newocts[j];
				for (iface = 0; iface < 2; iface++){
					if (octants[idx].info[iface]){
						intersection.owners[0] = idx;
						intersection.owners[1] = idx;
						intersection.finer = 0;
						intersection.iface = iface;
						intersection.isnew = true;
						intersection.isghost = false;
						intersections_bord.push_back(intersection);
					}
				}
			}

			// TODO GHOSTS INTERSECTIONS. NOW ALL ARE SET AS NEW
			//Ghost Intersections
			mapinters_ghost.clear();
			intersections_ghost.clear();
			intersections_ghost.reserve(2*3*ghosts.size());

			counter_g = idx = 0;

			// Loop on ghosts
			obegin = ghosts.begin();
			oend = ghosts.end();
			for (it = obegin; it != oend; it++){
				for (iface = 0; iface < 2*2; iface++){
					findGhostNeighbours(idx, iface, neighbours);
					nsize = neighbours.size();
					for (i = 0; i < nsize; i++){
						intersection.finer = (i<1);
						intersection.owners[0]  = neighbours[i];
						intersection.owners[1] = idx;
						intersection.iface = global2D.oppface[iface];
						if (octants[idx].info[8] ||
								octants[idx].info[9] ||
								it->info[8] || it->info[9]){
							intersection.isnew = true;
						}
						else{
							intersection.isnew = false;
						}
						intersection.isghost = true;
						intersections_ghost.push_back(intersection);
						counter_g++;
					}
				}
				idx++;
			}

			intersections_int.shrink_to_fit();
			intersections_ghost.shrink_to_fit();
			intersections_bord.shrink_to_fit();
		}

	}

	// =================================================================================== //


};//end Class_Local_Tree<2> specialization;
<|MERGE_RESOLUTION|>--- conflicted
+++ resolved
@@ -322,14 +322,6 @@
 				marker = octants[idx].getMarker();
 				while(marker < 0 && octants[idx].buildFather() == father && idx >= 0){
 					nbro++;
-<<<<<<< HEAD
-					marker = octants[idx].getMarker();
-					//TODO debug
-					if (markerfather < octants[idx].getMarker()+1){
-						markerfather = octants[idx].getMarker()+1;
-					}
-=======
->>>>>>> c5d7621d
 					nend++;
 					if (markerfather < octants[idx].getMarker()+1){
 						markerfather = octants[idx].getMarker()+1;
